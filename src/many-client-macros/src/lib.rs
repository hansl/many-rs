use proc_macro::TokenStream;
use proc_macro2::Punct;
use proc_macro2::TokenStream as TokenStream2;
use quote::{quote, ToTokens};
use syn::parse::Parse;
use syn::parse::ParseStream;
use syn::parse2;
use syn::spanned::Spanned;
use syn::FnArg;
use syn::ItemTrait;
use syn::Type;
use syn::{parse_macro_input, parse_quote, LitStr};

#[derive(Debug)]
struct MacroArguments {
    r#type: Type,
    namespace: Option<LitStr>,
}

impl Parse for MacroArguments {
    fn parse(stream: ParseStream) -> syn::Result<MacroArguments> {
        let r#type = stream.parse()?;
        let _: syn::Result<Punct> = stream.parse();
        let namespace = stream.parse().ok();
        let result = Ok(MacroArguments { r#type, namespace });
        if !stream.is_empty() {
            return Err(stream.error("Shouldn't have more than 2 arguments"));
        }
        result
    }
}

#[proc_macro_attribute]
pub fn many_client(attr: TokenStream, input: TokenStream) -> TokenStream {
    let MacroArguments { r#type, namespace } = parse_macro_input!(attr as MacroArguments);

    let input_trait = parse_macro_input!(input as ItemTrait);

<<<<<<< HEAD
    let methods_vec = input_trait
        .items
        .iter()
        .map(|func| {
            let namespace = namespace.clone();
            let func = func.to_token_stream();
            let method: TraitItemMethod = parse2(func)?;
            let mut method = method.sig;
            method.asyncness = parse_quote! { async };
            let mut args_iter = method.inputs.iter();
            let _self_arg = args_iter
                .next()
                .ok_or_else(|| syn::Error::new(method.span(), "Should have a &self argument"))?;
            let args_param = args_iter.next();
            let args_var = if let Some(FnArg::Typed(args)) = args_param {
                let args = &args.pat;
                quote! { #args }
            } else {
                quote! { () }
            };
            let server_method = if let Some(namespace) = namespace {
                format!("{}.{}", namespace.value(), method.ident)
            } else {
                format!("{}", method.ident)
            };
            let server_method: LitStr = parse_quote! { #server_method };
            let q = quote! {
                pub #method {
                    let response = self.0.call_(#server_method, #args_var).await?;
                    //minicbor::decode(&response).map_err(many_server::ManyError::deserialization_error)
                    Ok(minicbor::decode(&response).unwrap())
                }
            };
            Ok(q.into_token_stream())
        })
        .try_fold(vec![], |mut acc, curr: syn::Result<TokenStream2>| {
            match curr {
                Ok(c) => acc.push(c),
                Err(e) => return Err(e),
=======
    let methods_vec = input_trait.items.iter().map(|func| {
        let namespace = namespace.clone();
        let func = func.to_token_stream();
        let method: syn::TraitItemFn =
            parse2(func)?;
        let mut method = method.sig;
        method.asyncness = parse_quote! { async };
        let mut args_iter = method.inputs.iter();
        let _self_arg = args_iter.next().ok_or_else(|| syn::Error::new(method.span(), "Should have a &self argument"))?;
        let args_param = args_iter.next();
        let args_var = if let Some(FnArg::Typed(args)) = args_param {
            let args = &args.pat;
            quote! { #args }
        } else {
            quote! { () }
        };
        let server_method = if let Some(namespace) = namespace {
            format!("{}.{}", namespace.value(), method.ident)
        } else {
            format!("{}", method.ident)
        };
        let server_method: LitStr = parse_quote! { #server_method };
        let q = quote! {
            pub #method {
                let response = self.0.call_(#server_method, #args_var).await?;
                minicbor::decode(&response).map_err(many_server::ManyError::deserialization_error)
>>>>>>> c9c36838
            }
            Ok(acc)
        });
    let methods_vec = match methods_vec {
        Ok(v) => v,
        Err(e) => return e.to_compile_error().into(),
    };
    let methods_iter = methods_vec.into_iter();

    let methods = TokenStream2::from_iter(methods_iter);

    let q = quote! {
        impl<I: many_identity::Identity> #r#type<I> {
            #methods

            pub fn new(client: crate::ManyClient<I>) -> Self {
                Self(client)
            }
        }
    };
    q.into()
}<|MERGE_RESOLUTION|>--- conflicted
+++ resolved
@@ -36,14 +36,13 @@
 
     let input_trait = parse_macro_input!(input as ItemTrait);
 
-<<<<<<< HEAD
     let methods_vec = input_trait
         .items
         .iter()
         .map(|func| {
             let namespace = namespace.clone();
             let func = func.to_token_stream();
-            let method: TraitItemMethod = parse2(func)?;
+            let method: syn::TraitItemFn = parse2(func)?;
             let mut method = method.sig;
             method.asyncness = parse_quote! { async };
             let mut args_iter = method.inputs.iter();
@@ -76,34 +75,6 @@
             match curr {
                 Ok(c) => acc.push(c),
                 Err(e) => return Err(e),
-=======
-    let methods_vec = input_trait.items.iter().map(|func| {
-        let namespace = namespace.clone();
-        let func = func.to_token_stream();
-        let method: syn::TraitItemFn =
-            parse2(func)?;
-        let mut method = method.sig;
-        method.asyncness = parse_quote! { async };
-        let mut args_iter = method.inputs.iter();
-        let _self_arg = args_iter.next().ok_or_else(|| syn::Error::new(method.span(), "Should have a &self argument"))?;
-        let args_param = args_iter.next();
-        let args_var = if let Some(FnArg::Typed(args)) = args_param {
-            let args = &args.pat;
-            quote! { #args }
-        } else {
-            quote! { () }
-        };
-        let server_method = if let Some(namespace) = namespace {
-            format!("{}.{}", namespace.value(), method.ident)
-        } else {
-            format!("{}", method.ident)
-        };
-        let server_method: LitStr = parse_quote! { #server_method };
-        let q = quote! {
-            pub #method {
-                let response = self.0.call_(#server_method, #args_var).await?;
-                minicbor::decode(&response).map_err(many_server::ManyError::deserialization_error)
->>>>>>> c9c36838
             }
             Ok(acc)
         });
