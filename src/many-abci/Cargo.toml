[package]
name = "many-abci"
version = "0.1.0"
edition = "2021"
authors = ["The Lifted Initiative"]
license = "Apache-2.0"
description = ""
readme = "README.md"
homepage = "https://liftedinit.org"
repository = "https://github.com/liftedinit/many-framework"
keywords = ["cli", "web3", "blockchain", "tendermint", "proto", "crypto", "liftedinit"]
categories = ["command-line-utilities"]
build = "build.rs"

[[bin]]
name = "many-abci"
doc = false

[dependencies]
async-trait = "0.1.51"
base64 = "0.21.0"
ciborium = "0.2.0"
clap = { version = "3.0.0", features = ["derive"] }
coset = "0.3"
hex = "0.4.3"
itertools = "0.10.5"
json5 = "0.4.1"
lazy_static = "1.4.0"
minicbor = { version = "0.18.0", features = ["derive", "std"] }
many-cli-helpers = { path = "../many-cli-helpers", version = "0.1.0" }
many-client = { path = "../many-client", version = "0.1.0" }
many-error = { path = "../many-error", version = "0.1.0" }
many-identity = { path = "../many-identity", version = "0.1.0" }
many-identity-dsa = { path = "../many-identity-dsa", version = "0.1.0" }
many-identity-webauthn = { path = "../many-identity-webauthn", version = "0.1.0" }
many-modules = { path = "../many-modules", version = "0.1.0" }
many-protocol = { path = "../many-protocol", version = "0.1.0" }
many-server = { path = "../many-server", version = "0.1.0" }
many-types = { path = "../many-types", version = "0.1.0" }
num-integer = "0.1.45"
reqwest = "0.11.11"
sha2 = "0.10.1"
signal-hook = "0.3.13"
smol = "1.2.5"
<<<<<<< HEAD
syslog-tracing = "0.1.0"
tendermint = "0.28.0"
tendermint-abci = "0.28.0"
tendermint-rpc = { version = "0.28.0", features = [ "http-client" ] }
tendermint-proto = "0.28.0"
=======
tendermint = "0.24.0-pre.2"
tendermint-abci = "0.24.0-pre.2"
tendermint-rpc = { version = "0.24.0-pre.2", features = [ "http-client" ] }
tendermint-proto = "0.24.0-pre.2"
>>>>>>> 1edeaa06
tokio = { version = "1.24.1", features = [ "full" ] }
tracing = "0.1.28"

[build-dependencies]
vergen = "7"<|MERGE_RESOLUTION|>--- conflicted
+++ resolved
@@ -42,18 +42,10 @@
 sha2 = "0.10.1"
 signal-hook = "0.3.13"
 smol = "1.2.5"
-<<<<<<< HEAD
-syslog-tracing = "0.1.0"
 tendermint = "0.28.0"
 tendermint-abci = "0.28.0"
 tendermint-rpc = { version = "0.28.0", features = [ "http-client" ] }
 tendermint-proto = "0.28.0"
-=======
-tendermint = "0.24.0-pre.2"
-tendermint-abci = "0.24.0-pre.2"
-tendermint-rpc = { version = "0.24.0-pre.2", features = [ "http-client" ] }
-tendermint-proto = "0.24.0-pre.2"
->>>>>>> 1edeaa06
 tokio = { version = "1.24.1", features = [ "full" ] }
 tracing = "0.1.28"
 
