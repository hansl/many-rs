--- conflicted
+++ resolved
@@ -1,23 +1,13 @@
-<<<<<<< HEAD
 use {
     super::{InnerStorage, Operation},
     crate::error,
     crate::storage::LedgerStorage,
+    base64::{engine::general_purpose, Engine as _},
     many_error::ManyError,
     many_identity::Address,
     many_modules::idstore,
     std::collections::BTreeMap,
 };
-=======
-use crate::error;
-use crate::storage::LedgerStorage;
-use base64::{engine::general_purpose, Engine as _};
-use many_error::ManyError;
-use many_identity::Address;
-use many_modules::idstore;
-use merk::Op;
-use std::collections::BTreeMap;
->>>>>>> c9c36838
 
 pub(crate) const IDSTORE_ROOT: &[u8] = b"/idstore/";
 pub(crate) const IDSTORE_SEED_ROOT: &[u8] = b"/config/idstore_seed";
