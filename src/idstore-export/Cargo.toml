--- conflicted
+++ resolved
@@ -2,22 +2,14 @@
 name = "idstore-export"
 version = "0.1.1" # managed by release.sh
 edition = "2021"
-<<<<<<< HEAD
-authors = ["The Lifted Initiative"]
-license = "Apache-2.0"
-description = ""
 readme = "README.md"
-homepage = "https://liftedinit.org"
-repository = "https://github.com/liftedinit/many-rs"
 keywords = ["cli", "web3", "blockchain", "tendermint", "proto", "crypto", "liftedinit"]
 categories = ["command-line-utilities"]
-=======
 description = "Export IdStore credentials from storage."
 license-file = "../../LICENSE"
 homepage = "https://liftedinit.org/"
 repository = "https://github.com/liftedinit/many-rs.git"
 authors = ["The Lifted Initiative <crates@liftedinit.org>"]
->>>>>>> 0f15addc
 
 [[bin]]
 name = "idstore-export"
