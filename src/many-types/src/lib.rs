use many_error::ManyError;
use minicbor::data::{Tag, Type};
use minicbor::encode::{Error, Write};
use minicbor::{decode, Decode, Decoder, Encode, Encoder};
use std::collections::BTreeSet;
use std::fmt::{Debug, Formatter};
use std::ops::{Bound, RangeBounds, Shl};

pub mod attributes;
pub mod blockchain;
pub mod cbor;
pub mod delegation;
pub mod either;
pub mod identity {
    pub use many_identity::*;
}
pub mod ledger;
pub mod memo;

use attributes::AttributeId;
pub use either::Either;
pub use memo::Memo;
<<<<<<< HEAD
=======

pub mod legacy {
    pub use crate::memo::DataLegacy;
    pub use crate::memo::MemoLegacy;
}
>>>>>>> 95ba9a1a

/// A deterministic (fixed point) percent value that can be multiplied with
/// numbers and rounded down.
#[repr(transparent)]
#[derive(Clone, Copy, Debug)]
#[must_use]
pub struct Percent(pub fixed::types::U32F32);

impl Percent {
    pub fn new(i: u32, fraction: u32) -> Self {
        Self(fixed::types::U32F32::from_bits(
            u64::from(i).shl(32) + u64::from(fraction),
        ))
    }
}

impl<C> Encode<C> for Percent {
    fn encode<W: Write>(&self, e: &mut Encoder<W>, _: &mut C) -> Result<(), Error<W::Error>> {
        e.u64(self.0.to_bits())?;
        Ok(())
    }
}

impl<'b, C> Decode<'b, C> for Percent {
    fn decode(d: &mut Decoder<'b>, _: &mut C) -> Result<Self, decode::Error> {
        Ok(Self(fixed::types::U32F32::from_bits(d.u64()?)))
    }
}

/// Equivalent to enum VecOrSingle<T> { Single(T), Vec(Vec<T>) } in
/// the cbor-level. That is, a user can decode a VecOrSingle from
/// either a single value or a vec.
#[derive(Clone, Default, Debug, Eq, PartialEq)]
#[must_use]
pub struct VecOrSingle<T>(pub Vec<T>);

impl<T> VecOrSingle<T> {
    pub fn iter(&self) -> impl Iterator<Item = &T> {
        self.0.iter()
    }
}

impl<T> IntoIterator for VecOrSingle<T> {
    type Item = T;

    type IntoIter = <Vec<T> as IntoIterator>::IntoIter;

    fn into_iter(self) -> Self::IntoIter {
        self.0.into_iter()
    }
}

impl<T> From<VecOrSingle<T>> for Vec<T> {
    fn from(v: VecOrSingle<T>) -> Vec<T> {
        v.0
    }
}

impl<T> From<Vec<T>> for VecOrSingle<T> {
    fn from(v: Vec<T>) -> Self {
        Self(v)
    }
}

impl<T: Ord> From<VecOrSingle<T>> for BTreeSet<T> {
    fn from(v: VecOrSingle<T>) -> BTreeSet<T> {
        BTreeSet::from_iter(v.into_iter())
    }
}

impl<T, C> Encode<C> for VecOrSingle<T>
where
    T: Encode<C>,
{
    fn encode<W: Write>(&self, e: &mut Encoder<W>, ctx: &mut C) -> Result<(), Error<W::Error>> {
        if self.0.len() == 1 {
            self.0.get(0).encode(e, ctx)
        } else {
            self.0.encode(e, ctx)
        }
    }
}

impl<'b, T, C> Decode<'b, C> for VecOrSingle<T>
where
    T: Decode<'b, C>,
{
    fn decode(d: &mut Decoder<'b>, ctx: &mut C) -> Result<Self, decode::Error> {
        Ok(match d.datatype()? {
            Type::Array | Type::ArrayIndef => {
                Self(d.array_iter_with(ctx)?.collect::<Result<_, _>>()?)
            }
            _ => Self(vec![d.decode_with::<C, T>(ctx)?]),
        })
    }
}

/// NOTE: DO NOT ADD Default TO THIS TYPE.
#[repr(transparent)]
#[derive(Clone, Copy, Debug, Ord, PartialOrd, Eq, PartialEq)]
#[must_use]
pub struct Timestamp(u64);

impl Timestamp {
    pub fn now() -> Self {
        Self::new(
            std::time::SystemTime::now()
                .duration_since(std::time::UNIX_EPOCH)
                .expect("Time flew backward")
                .as_secs(),
        )
        .expect("Time flew all around")
    }

    pub const fn new(secs: u64) -> Result<Self, ManyError> {
        Ok(Self(secs))
    }

    pub fn from_system_time(t: std::time::SystemTime) -> Result<Self, ManyError> {
        let d = t.duration_since(std::time::UNIX_EPOCH).map_err(|_| {
            ManyError::unknown("duration value can not represent system time".to_string())
        })?;
        Ok(Self(d.as_secs()))
    }

    pub fn as_system_time(&self) -> Result<std::time::SystemTime, ManyError> {
        std::time::UNIX_EPOCH
            .checked_add(std::time::Duration::new(self.0, 0))
            .ok_or_else(|| {
                ManyError::unknown("duration value can not represent system time".to_string())
            })
    }

    pub fn secs(&self) -> u64 {
        self.0
    }
}

impl std::ops::Add<u64> for Timestamp {
    type Output = Timestamp;

    fn add(self, rhs: u64) -> Self::Output {
        Timestamp::new(self.0.add(&rhs)).unwrap()
    }
}

impl<C> Encode<C> for Timestamp {
    fn encode<W: Write>(&self, e: &mut Encoder<W>, _: &mut C) -> Result<(), Error<W::Error>> {
        e.tag(Tag::Timestamp)?.u64(self.0)?;
        Ok(())
    }
}

impl<'b, C> Decode<'b, C> for Timestamp {
    fn decode(d: &mut Decoder<'b>, _: &mut C) -> Result<Self, decode::Error> {
        if d.tag()? != Tag::Timestamp {
            return Err(decode::Error::message("Invalid tag."));
        }

        let secs = d.u64()?;
        Ok(Self(secs))
    }
}

#[derive(Copy, Clone, Eq, PartialEq)]
#[must_use]
pub struct CborRange<T> {
    pub start: Bound<T>,
    pub end: Bound<T>,
}

impl<T> RangeBounds<T> for CborRange<T> {
    fn start_bound(&self) -> Bound<&T> {
        match self.start {
            Bound::Included(ref x) => Bound::Included(x),
            Bound::Excluded(ref x) => Bound::Excluded(x),
            Bound::Unbounded => Bound::Unbounded,
        }
    }

    fn end_bound(&self) -> Bound<&T> {
        match self.end {
            Bound::Included(ref x) => Bound::Included(x),
            Bound::Excluded(ref x) => Bound::Excluded(x),
            Bound::Unbounded => Bound::Unbounded,
        }
    }

    fn contains<U>(&self, item: &U) -> bool
    where
        T: PartialOrd<U>,
        U: ?Sized + PartialOrd<T>,
    {
        (match self.start_bound() {
            Bound::Included(start) => start <= item,
            Bound::Excluded(start) => start < item,
            Bound::Unbounded => true,
        }) && (match self.end_bound() {
            Bound::Included(end) => item <= end,
            Bound::Excluded(end) => item < end,
            Bound::Unbounded => true,
        })
    }
}

impl<T: Debug> Debug for CborRange<T> {
    fn fmt(&self, fmt: &mut Formatter<'_>) -> Result<(), std::fmt::Error> {
        self.start.fmt(fmt)?;
        write!(fmt, "..")?;
        self.end.fmt(fmt)?;
        Ok(())
    }
}

impl<T> Default for CborRange<T> {
    fn default() -> Self {
        Self {
            start: Bound::Unbounded,
            end: Bound::Unbounded,
        }
    }
}

impl<T: PartialOrd<T>> CborRange<T> {
    pub fn contains<U>(&self, item: &U) -> bool
    where
        T: PartialOrd<U>,
        U: ?Sized + PartialOrd<T>,
    {
        <Self as RangeBounds<T>>::contains(self, item)
    }
}

impl<T, C> Encode<C> for CborRange<T>
where
    T: Encode<C>,
{
    fn encode<W: Write>(&self, e: &mut Encoder<W>, ctx: &mut C) -> Result<(), Error<W::Error>> {
        fn encode_bound<T: Encode<C>, W: Write, C>(
            b: &Bound<T>,
            e: &mut Encoder<W>,
            ctx: &mut C,
        ) -> Result<(), Error<W::Error>> {
            match b {
                Bound::Included(v) => {
                    e.array(2)?.u8(0)?.encode_with(v, ctx)?;
                }
                Bound::Excluded(v) => {
                    e.array(2)?.u8(1)?.encode_with(v, ctx)?;
                }
                Bound::Unbounded => {
                    e.array(0)?;
                }
            };
            Ok(())
        }

        match (&self.start, &self.end) {
            (Bound::Unbounded, Bound::Unbounded) => {
                e.map(0)?;
            }
            (st, Bound::Unbounded) => {
                e.map(1)?.u8(0)?;
                encode_bound(st, e, ctx)?;
            }
            (Bound::Unbounded, en) => {
                e.map(1)?.u8(1)?;
                encode_bound(en, e, ctx)?;
            }
            (st, en) => {
                e.map(2)?;
                e.u8(0)?;
                encode_bound(st, e, ctx)?;
                e.u8(1)?;
                encode_bound(en, e, ctx)?;
            }
        }

        Ok(())
    }
}

impl<'b, T: Decode<'b, C>, C> Decode<'b, C> for CborRange<T> {
    fn decode(d: &mut Decoder<'b>, ctx: &mut C) -> Result<Self, decode::Error> {
        struct BoundDecoder<T>(pub Bound<T>);
        impl<'b, T: Decode<'b, C>, C> Decode<'b, C> for BoundDecoder<T> {
            fn decode(d: &mut Decoder<'b>, ctx: &mut C) -> Result<Self, decode::Error> {
                let len = d.array()?;
                let bound = match len {
                    Some(x) => match x {
                        0 => Bound::Unbounded,
                        2 => match d.u32()? {
                            0 => Bound::Included(d.decode_with(ctx)?),
                            1 => Bound::Excluded(d.decode_with(ctx)?),
                            x => return Err(decode::Error::unknown_variant(x)),
                        },
                        x => return Err(decode::Error::unknown_variant(x as u32)),
                    },
                    None => return Err(decode::Error::type_mismatch(Type::ArrayIndef)),
                };
                Ok(Self(bound))
            }
        }

        let mut start: Bound<T> = Bound::Unbounded;
        let mut end: Bound<T> = Bound::Unbounded;

        for item in d.map_iter_with(ctx)? {
            let (key, value) = item?;
            match key {
                0u8 => start = value,
                1u8 => end = value,
                _ => {}
            }
        }

        Ok(Self { start, end })
    }
}

#[derive(Clone, Debug, Eq, PartialEq)]
#[must_use]
pub enum SortOrder {
    Indeterminate = 0,
    Ascending = 1,
    Descending = 2,
}

impl Default for SortOrder {
    fn default() -> Self {
        Self::Indeterminate
    }
}

impl<C> Encode<C> for SortOrder {
    fn encode<W: Write>(&self, e: &mut Encoder<W>, _: &mut C) -> Result<(), Error<W::Error>> {
        e.u8(match self {
            SortOrder::Indeterminate => 0,
            SortOrder::Ascending => 1,
            SortOrder::Descending => 2,
        })?;
        Ok(())
    }
}

impl<'b, C> Decode<'b, C> for SortOrder {
    fn decode(d: &mut Decoder<'b>, _: &mut C) -> Result<Self, decode::Error> {
        Ok(match d.u8()? {
            0 => Self::Indeterminate,
            1 => Self::Ascending,
            2 => Self::Descending,
            x => return Err(decode::Error::unknown_variant(u32::from(x))),
        })
    }
}

#[derive(Copy, Clone, Default, Ord, PartialOrd, Eq, PartialEq)]
enum AttributeRelatedIndexInner {
    #[default]
    None,
    One([u32; 1]),
    Two([u32; 2]),
    Three([u32; 3]),
    Four([u32; 4]),
}

#[derive(Copy, Clone, Ord, PartialOrd, Eq, PartialEq)]
#[must_use]
pub struct AttributeRelatedIndex {
    pub attribute: AttributeId,
    indices: AttributeRelatedIndexInner,
}

impl AttributeRelatedIndex {
    pub const fn new(attribute: AttributeId) -> Self {
        Self {
            attribute,
            indices: AttributeRelatedIndexInner::None,
        }
    }

    pub const fn with_index(self, index: u32) -> Self {
        let indices = match self.indices {
            AttributeRelatedIndexInner::None => AttributeRelatedIndexInner::One([index]),
            AttributeRelatedIndexInner::One(a) => AttributeRelatedIndexInner::Two([a[0], index]),
            AttributeRelatedIndexInner::Two(a) => {
                AttributeRelatedIndexInner::Three([a[0], a[1], index])
            }
            AttributeRelatedIndexInner::Three(a) => {
                AttributeRelatedIndexInner::Four([a[0], a[1], a[2], index])
            }
            AttributeRelatedIndexInner::Four(a) => AttributeRelatedIndexInner::Four(a),
        };

        Self {
            attribute: self.attribute,
            indices,
        }
    }

    pub const fn indices(&self) -> &[u32] {
        match &self.indices {
            AttributeRelatedIndexInner::None => &[],
            AttributeRelatedIndexInner::One(a) => a,
            AttributeRelatedIndexInner::Two(a) => a,
            AttributeRelatedIndexInner::Three(a) => a,
            AttributeRelatedIndexInner::Four(a) => a,
        }
    }

    pub fn flattened(&self) -> Vec<u32> {
        [&[self.attribute], self.indices()].concat().to_vec()
    }
}

impl Debug for AttributeRelatedIndex {
    fn fmt(&self, f: &mut Formatter<'_>) -> std::fmt::Result {
        let mut tuple = f.debug_tuple("AttributeRelatedIndex");

        tuple.field(&self.attribute);

        for x in self.indices() {
            tuple.field(x);
        }

        tuple.finish()
    }
}

impl<C> Encode<C> for AttributeRelatedIndex {
    fn encode<W: Write>(&self, e: &mut Encoder<W>, _: &mut C) -> Result<(), Error<W::Error>> {
        match self.indices() {
            [] => {
                e.encode(self.attribute)?;
            }
            a => {
                e.array(2)?.encode(self.attribute)?;

                let mut chunks = a.chunks(2).peekable();
                while let Some(chunk) = chunks.next() {
                    match chunk {
                        [a] => {
                            e.u32(*a)?;
                        }
                        [a, b] => {
                            if chunks.peek().is_none() {
                                e.array(2)?.u32(*a)?.u32(*b)?;
                            } else {
                                e.array(2)?.u32(chunk[0])?.array(2)?.u32(chunk[1])?;
                            }
                        }
                        _ => unreachable!(),
                    }
                }
            }
        }
        Ok(())
    }
}

impl<'b, C> Decode<'b, C> for AttributeRelatedIndex {
    fn decode(d: &mut Decoder<'b>, _: &mut C) -> Result<Self, decode::Error> {
        let mut index = match d.datatype()? {
            Type::Array => match d.array()? {
                Some(x) if x == 2 => Self::new(d.decode()?),
                _ => return Err(decode::Error::message("Expected array of 2 elements")),
            },
            Type::U8 | Type::U16 | Type::U32 | Type::U64 => return Ok(Self::new(d.decode()?)),
            x => return Err(decode::Error::type_mismatch(x)),
        };

        loop {
            index = match d.datatype()? {
                Type::Array => match d.array()? {
                    Some(x) if x == 2 => index.with_index(d.decode()?),
                    _ => return Err(decode::Error::message("Expected array of 2 elements")),
                },
                Type::U8 | Type::U16 | Type::U32 | Type::U64 => {
                    return Ok(index.with_index(d.decode()?))
                }
                x => return Err(decode::Error::type_mismatch(x)),
            };
        }
    }
}

#[test]
fn attribute_related_index_encode_0() {
    let i = AttributeRelatedIndex::new(1);
    let b = minicbor::to_vec(i).unwrap();
    assert_eq!(minicbor::display(&b).to_string(), "1");
    assert_eq!(minicbor::decode::<AttributeRelatedIndex>(&b).unwrap(), i);
}

#[test]
fn attribute_related_index_encode_1() {
    let i = AttributeRelatedIndex::new(2).with_index(3);
    let b = minicbor::to_vec(i).unwrap();
    assert_eq!(minicbor::display(&b).to_string(), "[2, 3]");
    assert_eq!(minicbor::decode::<AttributeRelatedIndex>(&b).unwrap(), i);
}

#[test]
fn attribute_related_index_encode_2() {
    let i = AttributeRelatedIndex::new(4).with_index(5).with_index(6);
    let b = minicbor::to_vec(i).unwrap();
    assert_eq!(minicbor::display(&b).to_string(), "[4, [5, 6]]");
    assert_eq!(minicbor::decode::<AttributeRelatedIndex>(&b).unwrap(), i);
}

#[test]
fn attribute_related_index_encode_3() {
    let i = AttributeRelatedIndex::new(7)
        .with_index(8)
        .with_index(9)
        .with_index(10);
    let b = minicbor::to_vec(i).unwrap();
    assert_eq!(minicbor::display(&b).to_string(), "[7, [8, [9, 10]]]");
    assert_eq!(minicbor::decode::<AttributeRelatedIndex>(&b).unwrap(), i);
}

#[test]
fn attribute_related_index_encode_4() {
    let i = AttributeRelatedIndex::new(11)
        .with_index(12)
        .with_index(13)
        .with_index(14)
        .with_index(15);
    let b = minicbor::to_vec(i).unwrap();
    assert_eq!(
        minicbor::display(&b).to_string(),
        "[11, [12, [13, [14, 15]]]]"
    );
    assert_eq!(minicbor::decode::<AttributeRelatedIndex>(&b).unwrap(), i);
}

#[test]
fn attribute_related_index_encode_5() {
    // Should ignore the fifth index, as we only support 4.
    let i = AttributeRelatedIndex::new(16)
        .with_index(17)
        .with_index(18)
        .with_index(19)
        .with_index(20)
        .with_index(21);
    let b = minicbor::to_vec(i).unwrap();
    assert_eq!(
        minicbor::display(&b).to_string(),
        "[16, [17, [18, [19, 20]]]]"
    );
    assert_eq!(minicbor::decode::<AttributeRelatedIndex>(&b).unwrap(), i);
}

#[test]
fn either_works() {
    type EitherTest = Either<bool, u32>;

    assert_eq!(
        minicbor::decode::<EitherTest>(&[0]).unwrap(),
        EitherTest::Right(0)
    );
    assert_eq!(
        minicbor::decode::<EitherTest>(&[0xF4]).unwrap(),
        EitherTest::Left(false)
    );
    assert_eq!(
        minicbor::decode::<EitherTest>(&[0x1A, 0x00, 0x0F, 0x42, 0x40]).unwrap(),
        EitherTest::Right(1_000_000)
    );

    assert_eq!(
        &minicbor::to_vec(EitherTest::Right(1_000_000)).unwrap(),
        &[0x1A, 0x00, 0x0F, 0x42, 0x40]
    );
    assert_eq!(&minicbor::to_vec(EitherTest::Left(true)).unwrap(), &[0xF5]);
}<|MERGE_RESOLUTION|>--- conflicted
+++ resolved
@@ -20,14 +20,11 @@
 use attributes::AttributeId;
 pub use either::Either;
 pub use memo::Memo;
-<<<<<<< HEAD
-=======
 
 pub mod legacy {
     pub use crate::memo::DataLegacy;
     pub use crate::memo::MemoLegacy;
 }
->>>>>>> 95ba9a1a
 
 /// A deterministic (fixed point) percent value that can be multiplied with
 /// numbers and rounded down.
