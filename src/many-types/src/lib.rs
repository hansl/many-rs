use many_error::ManyError;
use minicbor::data::{Tag, Type};
use minicbor::encode::{Error, Write};
use minicbor::{decode, Decode, Decoder, Encode, Encoder};
use std::collections::BTreeSet;
use std::fmt::{Debug, Formatter};
use std::ops::{Bound, RangeBounds, Shl};

pub mod attributes;
pub mod blockchain;
pub mod cbor;
pub mod either;
pub mod identity {
    pub use many_identity::*;
}
pub mod ledger;
pub mod memo;

use attributes::AttributeId;
pub use either::Either;
pub use memo::Memo;

/// A simple macro to create CBOR types. This only covers a few cases but will
/// save a lot of boilerplate for those cases. Any use case that isn't covered
/// by this macro should simply be implemented on its own.
/// TODO: the next step to improve this is to have a proc_macro that reads the
///       CDDL directly.
#[macro_export]
macro_rules! cbor_type_decl {
    (
        $(
            $vis: vis struct $name: ident {
                $(
                    $($tag: ident)* $fidx: literal => $fname: ident: $ftype: ty
                ),+ $(,)?
            }
        )*
    ) => {
        $(
            #[derive(Clone, Debug, Decode, Encode)]
            #[cbor(map)]
            $vis struct $name {
                $(
                    #[n( $fidx )] pub $fname: $ftype,
                )+
            }
        )*
    };
}

/// A deterministic (fixed point) percent value that can be multiplied with
/// numbers and rounded down.
#[repr(transparent)]
#[derive(Clone, Copy, Debug)]
#[must_use]
pub struct Percent(pub fixed::types::U32F32);

impl Percent {
    pub fn new(i: u32, fraction: u32) -> Self {
        Self(fixed::types::U32F32::from_bits(
            u64::from(i).shl(32) + u64::from(fraction),
        ))
    }
}

impl<C> Encode<C> for Percent {
    fn encode<W: Write>(&self, e: &mut Encoder<W>, _: &mut C) -> Result<(), Error<W::Error>> {
        e.u64(self.0.to_bits())?;
        Ok(())
    }
}

impl<'b, C> Decode<'b, C> for Percent {
    fn decode(d: &mut Decoder<'b>, _: &mut C) -> Result<Self, decode::Error> {
        Ok(Self(fixed::types::U32F32::from_bits(d.u64()?)))
    }
}

/// Equivalent to enum VecOrSingle<T> { Single(T), Vec(Vec<T>) } in
/// the cbor-level. That is, a user can decode a VecOrSingle from
/// either a single value or a vec.
#[derive(Clone, Default, Debug, Eq, PartialEq)]
#[must_use]
pub struct VecOrSingle<T>(pub Vec<T>);

impl<T> VecOrSingle<T> {
    pub fn iter(&self) -> impl Iterator<Item = &T> {
        self.0.iter()
    }
}

impl<T> IntoIterator for VecOrSingle<T> {
    type Item = T;

    type IntoIter = <Vec<T> as IntoIterator>::IntoIter;

    fn into_iter(self) -> Self::IntoIter {
        self.0.into_iter()
    }
}

impl<T> From<VecOrSingle<T>> for Vec<T> {
    fn from(v: VecOrSingle<T>) -> Vec<T> {
        v.0
    }
}

impl<T> From<Vec<T>> for VecOrSingle<T> {
    fn from(v: Vec<T>) -> Self {
        Self(v)
    }
}

impl<T: Ord> From<VecOrSingle<T>> for BTreeSet<T> {
    fn from(v: VecOrSingle<T>) -> BTreeSet<T> {
        BTreeSet::from_iter(v.into_iter())
    }
}

impl<T, C> Encode<C> for VecOrSingle<T>
where
    T: Encode<C>,
{
    fn encode<W: Write>(&self, e: &mut Encoder<W>, ctx: &mut C) -> Result<(), Error<W::Error>> {
        if self.0.len() == 1 {
            self.0.get(0).encode(e, ctx)
        } else {
            self.0.encode(e, ctx)
        }
    }
}

impl<'b, T, C> Decode<'b, C> for VecOrSingle<T>
where
    T: Decode<'b, C>,
{
    fn decode(d: &mut Decoder<'b>, ctx: &mut C) -> Result<Self, decode::Error> {
        Ok(match d.datatype()? {
            Type::Array | Type::ArrayIndef => {
                Self(d.array_iter_with(ctx)?.collect::<Result<_, _>>()?)
            }
            _ => Self(vec![d.decode_with::<C, T>(ctx)?]),
        })
    }
}

/// NOTE: DO NOT ADD Default TO THIS TYPE.
#[repr(transparent)]
#[derive(Clone, Copy, Debug, Ord, PartialOrd, Eq, PartialEq)]
#[must_use]
pub struct Timestamp(u64);

impl Timestamp {
    pub fn now() -> Self {
        Self::new(
            std::time::SystemTime::now()
                .duration_since(std::time::UNIX_EPOCH)
                .expect("Time flew backward")
                .as_secs(),
        )
        .expect("Time flew all around")
    }

    pub const fn new(secs: u64) -> Result<Self, ManyError> {
        Ok(Self(secs))
    }

    pub fn from_system_time(t: std::time::SystemTime) -> Result<Self, ManyError> {
        let d = t.duration_since(std::time::UNIX_EPOCH).map_err(|_| {
            ManyError::unknown("duration value can not represent system time".to_string())
        })?;
        Ok(Self(d.as_secs()))
    }

    pub fn as_system_time(&self) -> Result<std::time::SystemTime, ManyError> {
        std::time::UNIX_EPOCH
            .checked_add(std::time::Duration::new(self.0, 0))
            .ok_or_else(|| {
                ManyError::unknown("duration value can not represent system time".to_string())
            })
    }

    pub fn secs(&self) -> u64 {
        self.0
    }
}

impl std::ops::Add<u64> for Timestamp {
    type Output = Timestamp;

    fn add(self, rhs: u64) -> Self::Output {
        Timestamp::new(self.0.add(&rhs)).unwrap()
    }
}

impl<C> Encode<C> for Timestamp {
    fn encode<W: Write>(&self, e: &mut Encoder<W>, _: &mut C) -> Result<(), Error<W::Error>> {
        e.tag(Tag::Timestamp)?.u64(self.0)?;
        Ok(())
    }
}

impl<'b, C> Decode<'b, C> for Timestamp {
    fn decode(d: &mut Decoder<'b>, _: &mut C) -> Result<Self, decode::Error> {
        if d.tag()? != Tag::Timestamp {
            return Err(decode::Error::message("Invalid tag."));
        }

        let secs = d.u64()?;
        Ok(Self(secs))
    }
}

#[derive(Copy, Clone, Eq, PartialEq)]
#[must_use]
pub struct CborRange<T> {
    pub start: Bound<T>,
    pub end: Bound<T>,
}

impl<T> RangeBounds<T> for CborRange<T> {
    fn start_bound(&self) -> Bound<&T> {
        match self.start {
            Bound::Included(ref x) => Bound::Included(x),
            Bound::Excluded(ref x) => Bound::Excluded(x),
            Bound::Unbounded => Bound::Unbounded,
        }
    }

    fn end_bound(&self) -> Bound<&T> {
        match self.end {
            Bound::Included(ref x) => Bound::Included(x),
            Bound::Excluded(ref x) => Bound::Excluded(x),
            Bound::Unbounded => Bound::Unbounded,
        }
    }

    fn contains<U>(&self, item: &U) -> bool
    where
        T: PartialOrd<U>,
        U: ?Sized + PartialOrd<T>,
    {
        (match self.start_bound() {
            Bound::Included(start) => start <= item,
            Bound::Excluded(start) => start < item,
            Bound::Unbounded => true,
        }) && (match self.end_bound() {
            Bound::Included(end) => item <= end,
            Bound::Excluded(end) => item < end,
            Bound::Unbounded => true,
        })
    }
}

impl<T: Debug> Debug for CborRange<T> {
    fn fmt(&self, fmt: &mut Formatter<'_>) -> Result<(), std::fmt::Error> {
        self.start.fmt(fmt)?;
        write!(fmt, "..")?;
        self.end.fmt(fmt)?;
        Ok(())
    }
}

impl<T> Default for CborRange<T> {
    fn default() -> Self {
        Self {
            start: Bound::Unbounded,
            end: Bound::Unbounded,
        }
    }
}

impl<T: PartialOrd<T>> CborRange<T> {
    pub fn contains<U>(&self, item: &U) -> bool
    where
        T: PartialOrd<U>,
        U: ?Sized + PartialOrd<T>,
    {
        <Self as RangeBounds<T>>::contains(self, item)
    }
}

impl<T, C> Encode<C> for CborRange<T>
where
    T: Encode<C>,
{
    fn encode<W: Write>(&self, e: &mut Encoder<W>, ctx: &mut C) -> Result<(), Error<W::Error>> {
        fn encode_bound<T: Encode<C>, W: Write, C>(
            b: &Bound<T>,
            e: &mut Encoder<W>,
            ctx: &mut C,
        ) -> Result<(), Error<W::Error>> {
            match b {
                Bound::Included(v) => {
                    e.array(2)?.u8(0)?.encode_with(v, ctx)?;
                }
                Bound::Excluded(v) => {
                    e.array(2)?.u8(1)?.encode_with(v, ctx)?;
                }
                Bound::Unbounded => {
                    e.array(0)?;
                }
            };
            Ok(())
        }

        match (&self.start, &self.end) {
            (Bound::Unbounded, Bound::Unbounded) => {
                e.map(0)?;
            }
            (st, Bound::Unbounded) => {
                e.map(1)?.u8(0)?;
                encode_bound(st, e, ctx)?;
            }
            (Bound::Unbounded, en) => {
                e.map(1)?.u8(1)?;
                encode_bound(en, e, ctx)?;
            }
            (st, en) => {
                e.map(2)?;
                e.u8(0)?;
                encode_bound(st, e, ctx)?;
                e.u8(1)?;
                encode_bound(en, e, ctx)?;
            }
        }

        Ok(())
    }
}

impl<'b, T: Decode<'b, C>, C> Decode<'b, C> for CborRange<T> {
    fn decode(d: &mut Decoder<'b>, ctx: &mut C) -> Result<Self, decode::Error> {
        struct BoundDecoder<T>(pub Bound<T>);
        impl<'b, T: Decode<'b, C>, C> Decode<'b, C> for BoundDecoder<T> {
            fn decode(d: &mut Decoder<'b>, ctx: &mut C) -> Result<Self, decode::Error> {
                let len = d.array()?;
                let bound = match len {
                    Some(x) => match x {
                        0 => Bound::Unbounded,
                        2 => match d.u32()? {
                            0 => Bound::Included(d.decode_with(ctx)?),
                            1 => Bound::Excluded(d.decode_with(ctx)?),
                            x => return Err(decode::Error::unknown_variant(x)),
                        },
                        x => return Err(decode::Error::unknown_variant(x as u32)),
                    },
                    None => return Err(decode::Error::type_mismatch(Type::ArrayIndef)),
                };
                Ok(Self(bound))
            }
        }

        let mut start: Bound<T> = Bound::Unbounded;
        let mut end: Bound<T> = Bound::Unbounded;

        for item in d.map_iter_with(ctx)? {
            let (key, value) = item?;
            match key {
                0u8 => start = value,
                1u8 => end = value,
                _ => {}
            }
        }

        Ok(Self { start, end })
    }
}

#[derive(Clone, Debug, Eq, PartialEq)]
#[must_use]
pub enum SortOrder {
    Indeterminate = 0,
    Ascending = 1,
    Descending = 2,
}

impl Default for SortOrder {
    fn default() -> Self {
        Self::Indeterminate
    }
}

impl<C> Encode<C> for SortOrder {
    fn encode<W: Write>(&self, e: &mut Encoder<W>, _: &mut C) -> Result<(), Error<W::Error>> {
        e.u8(match self {
            SortOrder::Indeterminate => 0,
            SortOrder::Ascending => 1,
            SortOrder::Descending => 2,
        })?;
        Ok(())
    }
}

impl<'b, C> Decode<'b, C> for SortOrder {
    fn decode(d: &mut Decoder<'b>, _: &mut C) -> Result<Self, decode::Error> {
        Ok(match d.u8()? {
            0 => Self::Indeterminate,
            1 => Self::Ascending,
            2 => Self::Descending,
            x => return Err(decode::Error::unknown_variant(u32::from(x))),
        })
    }
}

#[derive(Copy, Clone, Default, Ord, PartialOrd, Eq, PartialEq)]
enum AttributeRelatedIndexInner {
    #[default]
    None,
    One([u32; 1]),
    Two([u32; 2]),
    Three([u32; 3]),
    Four([u32; 4]),
}

#[derive(Copy, Clone, Ord, PartialOrd, Eq, PartialEq)]
#[must_use]
pub struct AttributeRelatedIndex {
    pub attribute: AttributeId,
    indices: AttributeRelatedIndexInner,
}

impl AttributeRelatedIndex {
<<<<<<< HEAD
    #[inline]
    pub fn new(attribute: AttributeId) -> Self {
=======
    pub const fn new(attribute: AttributeId) -> Self {
>>>>>>> f2da501a
        Self {
            attribute,
            indices: AttributeRelatedIndexInner::None,
        }
    }

<<<<<<< HEAD
    #[inline]
    pub fn with_index(self, index: u32) -> Self {
=======
    pub const fn with_index(self, index: u32) -> Self {
>>>>>>> f2da501a
        let indices = match self.indices {
            AttributeRelatedIndexInner::None => AttributeRelatedIndexInner::One([index]),
            AttributeRelatedIndexInner::One(a) => AttributeRelatedIndexInner::Two([a[0], index]),
            AttributeRelatedIndexInner::Two(a) => {
                AttributeRelatedIndexInner::Three([a[0], a[1], index])
            }
            AttributeRelatedIndexInner::Three(a) => {
                AttributeRelatedIndexInner::Four([a[0], a[1], a[2], index])
            }
            AttributeRelatedIndexInner::Four(a) => AttributeRelatedIndexInner::Four(a),
        };

        Self {
            attribute: self.attribute,
            indices,
        }
    }

    pub const fn indices(&self) -> &[u32] {
        match &self.indices {
            AttributeRelatedIndexInner::None => &[],
            AttributeRelatedIndexInner::One(a) => a,
            AttributeRelatedIndexInner::Two(a) => a,
            AttributeRelatedIndexInner::Three(a) => a,
            AttributeRelatedIndexInner::Four(a) => a,
        }
    }

    pub fn flattened(&self) -> Vec<u32> {
        [&[self.attribute], self.indices()].concat().to_vec()
    }
}

impl Debug for AttributeRelatedIndex {
    fn fmt(&self, f: &mut Formatter<'_>) -> std::fmt::Result {
        let mut tuple = f.debug_tuple("AttributeRelatedIndex");

        tuple.field(&self.attribute);

        for x in self.indices() {
            tuple.field(x);
        }

        tuple.finish()
    }
}

impl<C> Encode<C> for AttributeRelatedIndex {
    fn encode<W: Write>(&self, e: &mut Encoder<W>, _: &mut C) -> Result<(), Error<W::Error>> {
        match self.indices() {
            [] => {
                e.encode(self.attribute)?;
            }
            a => {
                e.array(2)?.encode(self.attribute)?;

                let mut chunks = a.chunks(2).peekable();
                while let Some(chunk) = chunks.next() {
                    match chunk {
                        [a] => {
                            e.u32(*a)?;
                        }
                        [a, b] => {
                            if chunks.peek().is_none() {
                                e.array(2)?.u32(*a)?.u32(*b)?;
                            } else {
                                e.array(2)?.u32(chunk[0])?.array(2)?.u32(chunk[1])?;
                            }
                        }
                        _ => unreachable!(),
                    }
                }
            }
        }
        Ok(())
    }
}

impl<'b, C> Decode<'b, C> for AttributeRelatedIndex {
    fn decode(d: &mut Decoder<'b>, _: &mut C) -> Result<Self, decode::Error> {
        let mut index = match d.datatype()? {
            Type::Array => match d.array()? {
                Some(x) if x == 2 => Self::new(d.decode()?),
                _ => return Err(decode::Error::message("Expected array of 2 elements")),
            },
            Type::U8 | Type::U16 | Type::U32 | Type::U64 => return Ok(Self::new(d.decode()?)),
            x => return Err(decode::Error::type_mismatch(x)),
        };

        loop {
            index = match d.datatype()? {
                Type::Array => match d.array()? {
                    Some(x) if x == 2 => index.with_index(d.decode()?),
                    _ => return Err(decode::Error::message("Expected array of 2 elements")),
                },
                Type::U8 | Type::U16 | Type::U32 | Type::U64 => {
                    return Ok(index.with_index(d.decode()?))
                }
                x => return Err(decode::Error::type_mismatch(x)),
            };
        }
    }
}

#[test]
fn attribute_related_index_encode_0() {
    let i = AttributeRelatedIndex::new(1);
    let b = minicbor::to_vec(i).unwrap();
    assert_eq!(minicbor::display(&b).to_string(), "1");
    assert_eq!(minicbor::decode::<AttributeRelatedIndex>(&b).unwrap(), i);
}

#[test]
fn attribute_related_index_encode_1() {
    let i = AttributeRelatedIndex::new(2).with_index(3);
    let b = minicbor::to_vec(i).unwrap();
    assert_eq!(minicbor::display(&b).to_string(), "[2, 3]");
    assert_eq!(minicbor::decode::<AttributeRelatedIndex>(&b).unwrap(), i);
}

#[test]
fn attribute_related_index_encode_2() {
    let i = AttributeRelatedIndex::new(4).with_index(5).with_index(6);
    let b = minicbor::to_vec(i).unwrap();
    assert_eq!(minicbor::display(&b).to_string(), "[4, [5, 6]]");
    assert_eq!(minicbor::decode::<AttributeRelatedIndex>(&b).unwrap(), i);
}

#[test]
fn attribute_related_index_encode_3() {
    let i = AttributeRelatedIndex::new(7)
        .with_index(8)
        .with_index(9)
        .with_index(10);
    let b = minicbor::to_vec(i).unwrap();
    assert_eq!(minicbor::display(&b).to_string(), "[7, [8, [9, 10]]]");
    assert_eq!(minicbor::decode::<AttributeRelatedIndex>(&b).unwrap(), i);
}

#[test]
fn attribute_related_index_encode_4() {
    let i = AttributeRelatedIndex::new(11)
        .with_index(12)
        .with_index(13)
        .with_index(14)
        .with_index(15);
    let b = minicbor::to_vec(i).unwrap();
    assert_eq!(
        minicbor::display(&b).to_string(),
        "[11, [12, [13, [14, 15]]]]"
    );
    assert_eq!(minicbor::decode::<AttributeRelatedIndex>(&b).unwrap(), i);
}

#[test]
fn attribute_related_index_encode_5() {
    // Should ignore the fifth index, as we only support 4.
    let i = AttributeRelatedIndex::new(16)
        .with_index(17)
        .with_index(18)
        .with_index(19)
        .with_index(20)
        .with_index(21);
    let b = minicbor::to_vec(i).unwrap();
    assert_eq!(
        minicbor::display(&b).to_string(),
        "[16, [17, [18, [19, 20]]]]"
    );
    assert_eq!(minicbor::decode::<AttributeRelatedIndex>(&b).unwrap(), i);
}

#[test]
fn either_works() {
    type EitherTest = Either<bool, u32>;

    assert_eq!(
        minicbor::decode::<EitherTest>(&[0]).unwrap(),
        EitherTest::Right(0)
    );
    assert_eq!(
        minicbor::decode::<EitherTest>(&[0xF4]).unwrap(),
        EitherTest::Left(false)
    );
    assert_eq!(
        minicbor::decode::<EitherTest>(&[0x1A, 0x00, 0x0F, 0x42, 0x40]).unwrap(),
        EitherTest::Right(1_000_000)
    );

    assert_eq!(
        &minicbor::to_vec(EitherTest::Right(1_000_000)).unwrap(),
        &[0x1A, 0x00, 0x0F, 0x42, 0x40]
    );
    assert_eq!(&minicbor::to_vec(EitherTest::Left(true)).unwrap(), &[0xF5]);
}<|MERGE_RESOLUTION|>--- conflicted
+++ resolved
@@ -421,24 +421,16 @@
 }
 
 impl AttributeRelatedIndex {
-<<<<<<< HEAD
     #[inline]
-    pub fn new(attribute: AttributeId) -> Self {
-=======
     pub const fn new(attribute: AttributeId) -> Self {
->>>>>>> f2da501a
         Self {
             attribute,
             indices: AttributeRelatedIndexInner::None,
         }
     }
 
-<<<<<<< HEAD
     #[inline]
-    pub fn with_index(self, index: u32) -> Self {
-=======
     pub const fn with_index(self, index: u32) -> Self {
->>>>>>> f2da501a
         let indices = match self.indices {
             AttributeRelatedIndexInner::None => AttributeRelatedIndexInner::One([index]),
             AttributeRelatedIndexInner::One(a) => AttributeRelatedIndexInner::Two([a[0], index]),
