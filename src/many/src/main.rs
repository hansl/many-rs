--- conflicted
+++ resolved
@@ -12,22 +12,14 @@
 use many_identity_hsm::{Hsm, HsmIdentity, HsmMechanismType, HsmSessionType, HsmUserType};
 use many_identity_webauthn::WebAuthnIdentity;
 use many_mock::{parse_mockfile, server::ManyMockServer, MockEntries};
-<<<<<<< HEAD
 use many_modules::delegation::attributes::DelegationAttribute;
 use many_modules::delegation::DelegationModuleBackend;
-use many_modules::ledger;
-=======
->>>>>>> 95ba9a1a
 use many_modules::r#async::attributes::AsyncAttribute;
 use many_modules::r#async::{StatusArgs, StatusReturn};
 use many_modules::{idstore, ledger};
 use many_protocol::{
-<<<<<<< HEAD
-    encode_cose_sign1_from_request, BaseIdentityResolver, RequestMessage, RequestMessageBuilder,
-    ResponseMessage,
-=======
-    encode_cose_sign1_from_request, ManyUrl, RequestMessage, RequestMessageBuilder, ResponseMessage,
->>>>>>> 95ba9a1a
+    encode_cose_sign1_from_request, BaseIdentityResolver, ManyUrl, RequestMessage,
+    RequestMessageBuilder, ResponseMessage,
 };
 use many_server::transport::http::HttpServer;
 use many_server::ManyServer;
@@ -141,11 +133,10 @@
     #[clap(long)]
     pem: Option<PathBuf>,
 
-<<<<<<< HEAD
     /// An optional delegation certificate list to use for the message.
     #[clap(long)]
     delegation: Option<Vec<PathBuf>>,
-=======
+
     /// Use Webauthn as the authentication scheme.
     #[clap(long, conflicts_with("pem"))]
     webauthn: bool,
@@ -173,7 +164,6 @@
     /// it is.
     #[clap(long, requires("webauthn"))]
     rp_id: Option<String>,
->>>>>>> 95ba9a1a
 
     /// Timestamp (in seconds since epoch).
     #[clap(long)]
