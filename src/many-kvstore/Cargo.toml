[package]
name = "many-kvstore"
<<<<<<< HEAD
version = "0.1.0"
edition = "2021"
authors = ["The Lifted Initiative"]
license = "Apache-2.0"
description = ""
readme = "README.md"
homepage = "https://liftedinit.org"
repository = "https://github.com/liftedinit/many-rs"
keywords = ["cli", "web3", "blockchain", "tendermint", "proto", "crypto", "liftedinit"]
categories = ["command-line-utilities"]
=======
version = "0.1.1" # managed by release.sh
edition = "2021"
description = "MANY kvstore server."
license-file = "../../LICENSE"
homepage = "https://liftedinit.org/"
repository = "https://github.com/liftedinit/many-rs.git"
authors = ["The Lifted Initiative <crates@liftedinit.org>"]
>>>>>>> 0f15addc
build = "build.rs"

[[bin]]
name = "many-kvstore"
doc = false

[dependencies]
async-trait = "0.1.51"
clap = { version = "3.0.0", features = ["derive"] }
coset = "0.3"
derive_more = "0.99"
hex = { version = "0.4.3", features = ["serde"] }
json5 = "0.4.1"
lazy_static = "1.4.0"
many-cli-helpers = { path = "../many-cli-helpers", version = "0.1.0" }
many-error = { path = "../many-error", version = "0.1.0" }
many-identity = { path = "../many-identity", version = "0.1.0", features = ["default", "serde"] }
many-identity-dsa = { path = "../many-identity-dsa", version = "0.1.0", features = ["ed25519", "ecdsa"]  }
many-modules = { path = "../many-modules", version = "0.1.0" }
many-protocol = { path = "../many-protocol", version = "0.1.0" }
many-server = { path = "../many-server", version = "0.1.0" }
many-types = { path = "../many-types", version = "0.1.0" }
merk_v1 = { package = "merk", git = "https://github.com/liftedinit/merk.git", rev = "857bf81963d9282ab03438da5013e1f816bd9da1" }
merk_v2 = { package = "merk", git = "https://github.com/MavenRain/merk.git", branch = "merk-hash-migration" }
minicbor = { version = "0.18.0", features = ["derive", "std"] }
<<<<<<< HEAD
num-bigint = "0.4.3"
=======
many-cli-helpers = { path = "../many-cli-helpers", version = "0.1.1" } # managed by release.sh
many-error = { path = "../many-error", version = "0.1.1" } # managed by release.sh
many-identity = { path = "../many-identity", features = ["default", "serde"], version = "0.1.1" } # managed by release.sh
many-identity-dsa = { path = "../many-identity-dsa", features = ["ed25519", "ecdsa"], version = "0.1.1" } # managed by release.sh
many-modules = { path = "../many-modules", version = "0.1.1" } # managed by release.sh
many-protocol = { path = "../many-protocol", version = "0.1.1" } # managed by release.sh
many-server = { path = "../many-server", version = "0.1.1" } # managed by release.sh
many-types = { path = "../many-types", version = "0.1.1" } # managed by release.sh
>>>>>>> 0f15addc
serde = "1.0.130"
sha3 = "0.10.4"
signal-hook = "0.3.13"
strum = "0.24.1"
tokio = { version = "1.24.1", features = [ "full" ] }
tracing = "0.1.28"

[dev-dependencies]
async-channel = "1.8"
once_cell = "1.14.0"
<<<<<<< HEAD
many-identity = { path = "../many-identity", version = "0.1.0", features = ["default", "serde", "testing"] }
many-identity-dsa = { path = "../many-identity-dsa", version = "0.1.0", features = [ "ed25519", "testing" ] }
=======
many-identity = { path = "../many-identity", features = ["default", "serde", "testing"], version = "0.1.1" } # managed by release.sh
many-identity-dsa = { path = "../many-identity-dsa", features = [ "ed25519", "testing" ], version = "0.1.1" } # managed by release.sh
>>>>>>> 0f15addc
tempfile = "3.3.0"

[build-dependencies]
vergen = "7"<|MERGE_RESOLUTION|>--- conflicted
+++ resolved
@@ -1,25 +1,16 @@
 [package]
 name = "many-kvstore"
-<<<<<<< HEAD
-version = "0.1.0"
 edition = "2021"
-authors = ["The Lifted Initiative"]
 license = "Apache-2.0"
-description = ""
 readme = "README.md"
-homepage = "https://liftedinit.org"
-repository = "https://github.com/liftedinit/many-rs"
 keywords = ["cli", "web3", "blockchain", "tendermint", "proto", "crypto", "liftedinit"]
 categories = ["command-line-utilities"]
-=======
 version = "0.1.1" # managed by release.sh
-edition = "2021"
 description = "MANY kvstore server."
 license-file = "../../LICENSE"
 homepage = "https://liftedinit.org/"
 repository = "https://github.com/liftedinit/many-rs.git"
 authors = ["The Lifted Initiative <crates@liftedinit.org>"]
->>>>>>> 0f15addc
 build = "build.rs"
 
 [[bin]]
@@ -34,20 +25,10 @@
 hex = { version = "0.4.3", features = ["serde"] }
 json5 = "0.4.1"
 lazy_static = "1.4.0"
-many-cli-helpers = { path = "../many-cli-helpers", version = "0.1.0" }
-many-error = { path = "../many-error", version = "0.1.0" }
-many-identity = { path = "../many-identity", version = "0.1.0", features = ["default", "serde"] }
-many-identity-dsa = { path = "../many-identity-dsa", version = "0.1.0", features = ["ed25519", "ecdsa"]  }
-many-modules = { path = "../many-modules", version = "0.1.0" }
-many-protocol = { path = "../many-protocol", version = "0.1.0" }
-many-server = { path = "../many-server", version = "0.1.0" }
-many-types = { path = "../many-types", version = "0.1.0" }
 merk_v1 = { package = "merk", git = "https://github.com/liftedinit/merk.git", rev = "857bf81963d9282ab03438da5013e1f816bd9da1" }
 merk_v2 = { package = "merk", git = "https://github.com/MavenRain/merk.git", branch = "merk-hash-migration" }
 minicbor = { version = "0.18.0", features = ["derive", "std"] }
-<<<<<<< HEAD
 num-bigint = "0.4.3"
-=======
 many-cli-helpers = { path = "../many-cli-helpers", version = "0.1.1" } # managed by release.sh
 many-error = { path = "../many-error", version = "0.1.1" } # managed by release.sh
 many-identity = { path = "../many-identity", features = ["default", "serde"], version = "0.1.1" } # managed by release.sh
@@ -56,7 +37,6 @@
 many-protocol = { path = "../many-protocol", version = "0.1.1" } # managed by release.sh
 many-server = { path = "../many-server", version = "0.1.1" } # managed by release.sh
 many-types = { path = "../many-types", version = "0.1.1" } # managed by release.sh
->>>>>>> 0f15addc
 serde = "1.0.130"
 sha3 = "0.10.4"
 signal-hook = "0.3.13"
@@ -67,13 +47,8 @@
 [dev-dependencies]
 async-channel = "1.8"
 once_cell = "1.14.0"
-<<<<<<< HEAD
-many-identity = { path = "../many-identity", version = "0.1.0", features = ["default", "serde", "testing"] }
-many-identity-dsa = { path = "../many-identity-dsa", version = "0.1.0", features = [ "ed25519", "testing" ] }
-=======
 many-identity = { path = "../many-identity", features = ["default", "serde", "testing"], version = "0.1.1" } # managed by release.sh
 many-identity-dsa = { path = "../many-identity-dsa", features = [ "ed25519", "testing" ], version = "0.1.1" } # managed by release.sh
->>>>>>> 0f15addc
 tempfile = "3.3.0"
 
 [build-dependencies]
